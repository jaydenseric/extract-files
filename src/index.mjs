<<<<<<< HEAD
export { extractFiles } from './extractFiles'
export { ReactNativeFile } from './ReactNativeFile'
export { isExtractableFile } from './isExtractableFile'
=======
export { extractFiles } from './extractFiles.mjs'
export { ReactNativeFile } from './ReactNativeFile.mjs'
>>>>>>> 8eec821d

/**
 * An extractable file.
 * @kind typedef
 * @name ExtractableFile
 * @type {File|Blob|ReactNativeFile}
 */

/**
 * A function that checks if a value is an extractable file.
 * @kind typedef
 * @name ExtractableFileMatcher
 * @type {Function}
 * @see [`isExtractableFile`]{@link isExtractableFile} is the default extractable file matcher.
 * @example <caption>How to check for the default exactable files, as well as a custom type of file.</caption>
 * ```js
 * import { isExtractableFile } from 'extract-files'
 *
 * const isExtractableFileEnhanced = value =>
 *   isExtractableFile(value) ||
 *   (typeof CustomFile !== 'undefined' && value instanceof CustomFile)
 * ```
 */

/**
 * What [`extractFiles`]{@link extractFiles} returns.
 * @kind typedef
 * @name ExtractFilesResult
 * @type {object}
 * @prop {*} clone Clone of the original input value with files recursively replaced with `null`.
 * @prop {Map<ExtractableFile,Array<ObjectPath>>} files Extracted files and their locations within the original value.
 */

/**
 * String notation for the path to a node in an object tree.
 * @kind typedef
 * @name ObjectPath
 * @type {string}
 * @see [`object-path` on npm](https://npm.im/object-path).
 * @example <caption>Object path is property `a`, array index `0`, object property `b`.</caption>
 * ```
 * a.0.b
 * ```
 */

/**
 * A React Native [`File`](https://developer.mozilla.org/docs/web/api/file)
 * substitute for when using [`FormData`](https://developer.mozilla.org/docs/web/api/formdata).
 * @kind typedef
 * @name ReactNativeFileSubstitute
 * @type {object}
 * @see [React Native `FormData` polyfill source](https://github.com/facebook/react-native/blob/v0.45.1/Libraries/Network/FormData.js#L34).
 * @prop {string} uri Filesystem path.
 * @prop {string} [name] File name.
 * @prop {string} [type] File content type.
 * @example <caption>A camera roll file.</caption>
 * ```js
 * {
 *   uri: uriFromCameraRoll,
 *   name: 'a.jpg',
 *   type: 'image/jpeg'
 * }
 * ```
 */<|MERGE_RESOLUTION|>--- conflicted
+++ resolved
@@ -1,11 +1,6 @@
-<<<<<<< HEAD
-export { extractFiles } from './extractFiles'
-export { ReactNativeFile } from './ReactNativeFile'
-export { isExtractableFile } from './isExtractableFile'
-=======
 export { extractFiles } from './extractFiles.mjs'
 export { ReactNativeFile } from './ReactNativeFile.mjs'
->>>>>>> 8eec821d
+export { isExtractableFile } from './isExtractableFile.mjs'
 
 /**
  * An extractable file.
