--- conflicted
+++ resolved
@@ -1,12 +1,7 @@
 import t from 'tap'
-<<<<<<< HEAD
-import { extractFiles } from './extractFiles'
-import { isExtractableFile } from './isExtractableFile'
-import { ReactNativeFile } from './ReactNativeFile'
-=======
 import { extractFiles } from './extractFiles.mjs'
+import { isExtractableFile } from './isExtractableFile.mjs'
 import { ReactNativeFile } from './ReactNativeFile.mjs'
->>>>>>> 8eec821d
 
 t.test('`isExtractableFile` matches a file', t => {
   const file = new ReactNativeFile({ name: '', type: '', uri: '' })
@@ -320,7 +315,11 @@
         a: null,
         b: [null, { c: null }]
       },
-      files: new Map([[file1, ['a']], [file2, ['b.0']], [file3, ['b.1.c']]])
+      files: new Map([
+        [file1, ['a']],
+        [file2, ['b.0']],
+        [file3, ['b.1.c']]
+      ])
     },
     'Result.'
   )
